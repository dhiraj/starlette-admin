--- conflicted
+++ resolved
@@ -1,11 +1,8 @@
 $(function () {
-<<<<<<< HEAD
   moment.locale(model.locale);
   $.fn.DataTable.DateTime.defaults.locale = model.locale;
 
-=======
   /* list of primary keys of selected rows */
->>>>>>> ab91ce27
   var selectedRows = [];
 
   /*
